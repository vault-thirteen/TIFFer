--- conflicted
+++ resolved
@@ -3,10 +3,6 @@
 go 1.20
 
 require (
-<<<<<<< HEAD
-	github.com/vault-thirteen/auxie v0.10.2
-=======
 	github.com/vault-thirteen/auxie v0.12.1
->>>>>>> 54b143f4
 	github.com/vault-thirteen/errorz v1.1.0
 )